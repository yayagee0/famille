--- conflicted
+++ resolved
@@ -1,127 +1,4 @@
 export const allahQuestions = [
-<<<<<<< HEAD
-	{
-		id: 'allah-1',
-		category: 'Allah',
-		question_en: 'Who created the world?',
-		question_ar: 'من خلق العالم؟',
-		format: 'mcq',
-		options: ['Allah (الله)', 'People', 'Angels'],
-		feedback_en: 'Allah created everything we see and don’t see.',
-		feedback_ar: 'اللَّهُ خَالِقُ كُلِّ شَيْءٍ',
-		reference: 'Qur’an 39:62'
-	},
-	{
-		id: 'allah-2',
-		category: 'Allah',
-		question_en: 'Does Allah love us?',
-		question_ar: 'هل الله يحبنا؟',
-		format: 'mcq',
-		options: [
-			'Yes, Allah loves all His creations and especially those who do good',
-			'No, Allah only loves some people',
-			'Not sure'
-		],
-		feedback_en: 'Yes, Allah loves all His creations, and He loves most those who do good.',
-		feedback_ar: 'إِنَّ اللَّهَ يُحِبُّ الْمُحْسِنِينَ',
-		reference: 'Qur’an 3:134'
-	},
-	{
-		id: 'allah-3',
-		category: 'Allah',
-		question_en: 'Why should we say Alhamdulillah?',
-		question_ar: 'لماذا نقول الحمد لله؟',
-		format: 'open',
-		feedback_en: 'Because we thank Allah for everything He gave us.',
-		feedback_ar: 'فَاذْكُرُونِي أَذْكُرْكُمْ وَاشْكُرُوا لِي وَلَا تَكْفُرُونِ',
-		reference: 'Qur’an 2:152'
-	},
-	{
-		id: 'allah-4',
-		category: 'Allah',
-		question_en: 'Can we see Allah?',
-		question_ar: 'هل نستطيع أن نرى الله؟',
-		format: 'mcq',
-		options: [
-			'No, not in this life but in Paradise insha’Allah',
-			'Yes, we can see Him anytime',
-			'Maybe only in dreams'
-		],
-		feedback_en:
-			'No, we cannot see Allah in this life, but we will see Him in Paradise insha’Allah.',
-		feedback_ar: 'لَا تُدْرِكُهُ الْأَبْصَارُ',
-		reference: 'Qur’an 6:103'
-	},
-	{
-		id: 'allah-5',
-		category: 'Allah',
-		question_en: 'Does Allah forgive mistakes?',
-		question_ar: 'هل الله يغفر الأخطاء؟',
-		format: 'mcq',
-		options: ['Yes, if we ask Allah', 'No', 'Only sometimes'],
-		feedback_en: 'Allah forgives all sins when we truly repent.',
-		feedback_ar: 'إِنَّ اللَّهَ يَغْفِرُ الذُّنُوبَ جَمِيعًا',
-		reference: 'Qur’an 39:53'
-	},
-	{
-		id: 'allah-6',
-		category: 'Allah',
-		question_en: 'Who gives us food, water, and life?',
-		question_ar: 'من يعطينا الطعام والماء والحياة؟',
-		format: 'mcq',
-		options: ['Allah (الله)', 'Our parents', 'The earth'],
-		feedback_en: 'Allah provides everything, even through parents and nature.',
-		feedback_ar: 'وَمَا مِن دَابَّةٍ فِي الْأَرْضِ إِلَّا عَلَى اللَّهِ رِزْقُهَا',
-		reference: 'Qur’an 11:6'
-	},
-	{
-		id: 'allah-7',
-		category: 'Allah',
-		question_en: 'Does Allah get tired?',
-		question_ar: 'هل يتعب الله؟',
-		format: 'mcq',
-		options: ['Yes', 'No, Allah never gets tired or needs rest', 'Sometimes'],
-		feedback_en: 'No, Allah never gets tired or needs rest.',
-		feedback_ar: 'وَمَا مَسَّنَا مِن لُّغُوبٍ',
-		reference: 'Qur’an 50:38'
-	},
-	{
-		id: 'allah-8',
-		category: 'Allah',
-		question_en: 'Why should we love Allah?',
-		question_ar: 'لماذا يجب أن نحب الله؟',
-		format: 'open',
-		feedback_en: 'Because Allah made us, takes care of us, and gives us everything.',
-		feedback_ar: 'يُحِبُّهُمْ وَيُحِبُّونَهُ',
-		reference: 'Qur’an 5:54'
-	},
-	{
-		id: 'allah-9',
-		category: 'Allah',
-		question_en: 'Does Allah sleep?',
-		question_ar: 'هل ينام الله؟',
-		format: 'mcq',
-		options: ['Yes', 'No, Allah never sleeps (لا ينام الله)', 'Sometimes'],
-		feedback_en: 'Allah never sleeps. He always watches over us.',
-		feedback_ar: 'لَا تَأْخُذُهُ سِنَةٌ وَلَا نَوْمٌ',
-		reference: 'Qur’an 2:255 (Ayat al-Kursi)'
-	},
-	{
-		id: 'allah-10',
-		category: 'Allah',
-		question_en: 'Why should we trust Allah?',
-		question_ar: 'لماذا يجب أن نثق بالله؟',
-		format: 'mcq',
-		options: [
-			'Because Allah knows what is best for us',
-			'Because people always know better',
-			'Because life is random'
-		],
-		feedback_en: 'Because Allah knows what is best for us, even when we don’t understand.',
-		feedback_ar: 'وَعَلَى اللَّهِ فَتَوَكَّلُوا إِن كُنتُم مُّؤْمِنِينَ',
-		reference: 'Qur’an 5:23'
-	}
-=======
 {
   id: "allah-11",
   category: "Allah",
@@ -198,5 +75,4 @@
   feedback_ar: "إِنَّ اللَّهَ غَفُورٌ رَّحِيمٌ • وَاللَّهُ لَا يُحِبُّ الظَّالِمِينَ",
   reference: "Qur’an 16:18 / 3:57"
 }
->>>>>>> ecd2fc0e
 ];