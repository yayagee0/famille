--- conflicted
+++ resolved
@@ -1,133 +1,3 @@
-<<<<<<< HEAD
-export const prophetQuestions = [
-	{
-		id: 'prophet-1',
-		category: 'Prophet',
-		question_en: 'Who is Prophet Muhammad ﷺ?',
-		question_ar: 'من هو النبي محمد ﷺ؟',
-		format: 'mcq',
-		options: ['A king', 'Allah’s last Prophet (النبي الأخير)', 'An angel'],
-		feedback_en: 'Prophet Muhammad ﷺ is Allah’s final messenger.',
-		feedback_ar: 'مُّحَمَّدٌ رَّسُولُ اللَّهِ',
-		reference: 'Qur’an 48:29'
-	},
-	{
-		id: 'prophet-2',
-		category: 'Prophet',
-		question_en: 'Why do we love Prophet Muhammad ﷺ?',
-		question_ar: 'لماذا نحب النبي محمد ﷺ؟',
-		format: 'open',
-		feedback_en: 'Because he taught us kindness, honesty, prayer, and love of Allah.',
-		feedback_ar: 'لَقَدْ كَانَ لَكُمْ فِي رَسُولِ اللَّهِ أُسْوَةٌ حَسَنَةٌ',
-		reference: 'Qur’an 33:21'
-	},
-	{
-		id: 'prophet-3',
-		category: 'Prophet',
-		question_en: 'How did Prophet Muhammad ﷺ treat children?',
-		question_ar: 'كيف كان النبي محمد ﷺ يعامل الأطفال؟',
-		format: 'mcq',
-		options: [
-			'He smiled, played with them, and showed mercy',
-			'He ignored them',
-			'He was harsh with them'
-		],
-		feedback_en: 'He smiled, played with them, and showed mercy.',
-		feedback_ar: 'وَمَا أَرْسَلْنَاكَ إِلَّا رَحْمَةً لِّلْعَالَمِينَ',
-		reference: 'Qur’an 21:107'
-	},
-	{
-		id: 'prophet-4',
-		category: 'Prophet',
-		question_en: 'What did the Prophet ﷺ say about smiling?',
-		question_ar: 'ماذا قال النبي ﷺ عن الابتسامة؟',
-		format: 'mcq',
-		options: ['It is a charity (صدقة)', 'It is rude', 'It is nothing'],
-		feedback_en: 'Smiling at others is charity.',
-		feedback_ar: 'تبسمك في وجه أخيك صدقة',
-		reference: 'Hadith – Tirmidhi'
-	},
-	{
-		id: 'prophet-5',
-		category: 'Prophet',
-		question_en: 'Did the Prophet ﷺ ever lie?',
-		question_ar: 'هل كذب النبي ﷺ؟',
-		format: 'mcq',
-		options: ['Yes', 'No, never (أبداً لم يكذب)', 'Sometimes'],
-		feedback_en: 'Prophet Muhammad ﷺ was always truthful. He is called Al-Amin (the trustworthy).',
-		feedback_ar: 'وَمَا يَنطِقُ عَنِ الْهَوَى إِنْ هُوَ إِلَّا وَحْيٌ يُوحَى',
-		reference: 'Qur’an 53:3-4'
-	},
-	{
-		id: 'prophet-6',
-		category: 'Prophet',
-		question_en: 'What food did the Prophet ﷺ like?',
-		question_ar: 'ما هو الطعام الذي كان يحبه النبي ﷺ؟',
-		format: 'mcq',
-		options: [
-			'He liked simple foods such as dates, milk, and honey',
-			'He liked only meat',
-			'He only ate feasts'
-		],
-		feedback_en: 'He liked simple foods such as dates, milk, and honey.',
-		feedback_ar: 'النبي ﷺ أحب التمر واللبن والعسل',
-		reference: 'Hadith – Bukhari'
-	},
-	{
-		id: 'prophet-7',
-		category: 'Prophet',
-		question_en: "Why do we say 'peace be upon him' after the Prophet’s name?",
-		question_ar: 'لماذا نقول صلى الله عليه وسلم بعد اسم النبي؟',
-		format: 'mcq',
-		options: ['Because we are told to honor him', 'Because it’s fun', 'Because everyone does it'],
-		feedback_en: 'We say it to honor him, as Allah and the angels also send peace upon him.',
-		feedback_ar: 'إِنَّ اللَّهَ وَمَلَائِكَتَهُ يُصَلُّونَ عَلَى النَّبِيِّ',
-		reference: 'Qur’an 33:56'
-	},
-	{
-		id: 'prophet-8',
-		category: 'Prophet',
-		question_en: 'How did the Prophet ﷺ treat animals?',
-		question_ar: 'كيف كان النبي ﷺ يعامل الحيوانات؟',
-		format: 'mcq',
-		options: [
-			'He was gentle with animals and told us to care for them',
-			'He ignored animals',
-			'He was cruel to animals'
-		],
-		feedback_en: 'He was gentle with animals and told us to care for them.',
-		feedback_ar: 'في كل كبد رطبة أجر',
-		reference: 'Hadith – Bukhari & Muslim'
-	},
-	{
-		id: 'prophet-9',
-		category: 'Prophet',
-		question_en: 'What did the Prophet ﷺ teach about neighbors?',
-		question_ar: 'ماذا علّم النبي ﷺ عن الجيران؟',
-		format: 'mcq',
-		options: [
-			'To be kind and generous to neighbors',
-			'To ignore neighbors',
-			'To only care for family'
-		],
-		feedback_en: 'He taught us to be kind and generous to neighbors.',
-		feedback_ar: 'ما زال جبريل يوصيني بالجار حتى ظننت أنه سيورثه',
-		reference: 'Hadith – Bukhari'
-	},
-	{
-		id: 'prophet-10',
-		category: 'Prophet',
-		question_en: 'Why is Prophet Muhammad ﷺ special?',
-		question_ar: 'لماذا النبي محمد ﷺ مميز؟',
-		format: 'open',
-		feedback_en: 'Because he is the last messenger and the best example for all people.',
-		feedback_ar: 'خاتم النبيين',
-		reference: 'Qur’an 33:40'
-	}
-];
-=======
-// src/lib/questions/prophet.ts
-
 export const prophetQuestions = [
   {
     id: "prophet-1",
@@ -404,5 +274,4 @@
     feedback_ar: "كان راعياً ثم تاجراً أميناً قبل النبوة",
     reference: "Hadith – Bukhari, Seerah"
   }
-];
->>>>>>> ecd2fc0e
+];